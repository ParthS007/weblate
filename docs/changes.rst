<<<<<<< HEAD
Weblate 4.8
-----------
=======
Weblate 4.7.2
-------------
>>>>>>> 9d629f67

Not yet released.

* Support more language aliases to be configured on a project.
<<<<<<< HEAD
=======
* Fixed search string validation in API.
* Fixed Git exporter URLs after a domain change.
>>>>>>> 9d629f67

Weblate 4.7.1
-------------

Released on June 30th 2021.

* Improved popup for adding terms to glossary.
* Added support for LibreTranslate machine translation service.
* Added rate limiting on creating new projects.
* Improved performance of file updates.

Weblate 4.7
-----------

Released on June 17th 2021.

* Improved configuration health check.
* Added support for ``object-pascal-format`` used in gettext PO, see :ref:`check-object-pascal-format`.
* Renamed :guilabel:`Nearby keys` to :guilabel:`Similar keys` to better describe the purpose.
* Added support for :ref:`mi18n-lang`.
* Improved SAML authentication integration.
* Fixed :ref:`vcs-gerrit` integration to better handle corner cases.
* Weblate now requires Django 3.2.
* Fixed inviting users when e-mail authentication is disabled.
* Improved language definitions.
* Added support for blocking users from contributing to a project.
* Fixed automatic creation of glossary languages.
* Extended documentation about add-ons.
* Performance improvements for components with linked repositories.
* Added support for free DeepL API.
* The user management no longer needs Django admin interface.

`All changes in detail <https://github.com/WeblateOrg/weblate/milestone/64?closed=1>`__.

Weblate 4.6.2
-------------

Released on May 8th 2021.

* Fixed crash after moving shared component between projects.
* Fixed adding new strings to empty properties files.
* Fixed copy icon alignment in RTL languages.
* Extended string statistics on the Info tab.
* Fixed handling of translation files ignored in Git.
* Improved metrics performance.
* Fixed possible bug in saving glossaries.
* Fixed consistency check behavior on languages with different plural rules.

`All changes in detail <https://github.com/WeblateOrg/weblate/milestone/66?closed=1>`__.

Weblate 4.6.1
-------------

Released on May 2nd 2021.

* Remove obsolete spam protection code.
* Improve source plural check accuracy.
* Update list of user interface languages in Docker.
* Improved error messages when creating pull requests.
* Fixed creating pull requests on Pagure.
* Fixed triggering automatically installed add-ons.
* Fixed possible caching issues on upgrade.
* Fixed adding new units to monolingual translations using upload.

`All changes in detail <https://github.com/WeblateOrg/weblate/milestone/65?closed=1>`__.

Weblate 4.6
-----------

Released on April 19th 2021.

* The auto_translate management command has now a parameter for specifying translation mode.
* Added support for :ref:`txt`.
* Added trends and metrics for all objects.
* Added support for direct copying text from secondary languages.
* Added date filtering when browsing changes.
* Improved activity charts.
* Sender for contact form e-mails can now be configured.
* Improved parameters validation in component creation API.
* The rate limiting no longer applies to superusers.
* Improved automatic translation add-on performance and reliability.
* The rate limiting now can be customized in the Docker container.
* API for creating components now automatically uses :ref:`internal-urls`.
* Simplified state indication while listing strings.
* Password hashing now uses Argon2 by default.
* Simplified progress bars indicating translation status.
* Renamed :ref:`addon-weblate.consistency.languages` to clarify the purpose.
* Fixed saving string state to XLIFF.
* Added language-wide search.
* Initial support for :ref:`docker-scaling` the Docker deployment.

`All changes in detail <https://github.com/WeblateOrg/weblate/milestone/61?closed=1>`__.

Weblate 4.5.3
-------------

Released on April 1st 2021.

* Fixed metrics collection.
* Fixed possible crash when adding strings.
* Improved search query examples.
* Fixed possible loss of newly added strings on replace upload.

Weblate 4.5.2
-------------

Released on March 26th 2021.

* Configurable schedule for automatic translation.
* Added Lua format check.
* Ignore format strings in the :ref:`check-duplicate` check.
* Allow uploading screenshot from a translate page.
* Added forced file synchronization to the repository maintenance.
* Fixed automatic suggestions for languages with a longer code.
* Improved performance when adding new strings.
* Several bug fixes in quality checks.
* Several performance improvements.
* Added integration with :ref:`discover-weblate`.
* Fixed checks behavior with read-only strings.

`All changes in detail <https://github.com/WeblateOrg/weblate/milestone/63?closed=1>`__.

Weblate 4.5.1
-------------

Released on March 5th 2021.

* Fixed editing of glossary flags in some corner cases.
* Extend metrics usage to improve performance of several pages.
* Store correct source language in TMX files.
* Better handling for uploads of monolingual PO using API.
* Improved alerts behavior glossaries.
* Improved Markdown link checks.
* Indicate glossary and source language in breadcrumbs.
* Paginated component listing of huge projects.
* Improved performance of translation, component or project removal.
* Improved bulk edit performance.
* Fixed preserving "Needs editing" and "Approved" states for ODF files.
* Improved interface for customizing translation-file downloads

`All changes in detail <https://github.com/WeblateOrg/weblate/milestone/62?closed=1>`__.

Weblate 4.5
-----------

Released on February 19th 2021.

* Added support for ``lua-format`` used in gettext PO.
* Added support for sharing a component between projects.
* Fixed multiple unnamed variables check behavior with multiple format flags.
* Dropped mailing list field on the project in favor of generic instructions for translators.
* Added pseudolocale generation add-on.
* Added support for TermBase eXchange files.
* Added support for manually defining string variants using a flag.
* Improved performance of consistency checks.
* Improved performance of translation memory for long strings.
* Added support for searching in explanations.
* Strings can now be added and removed in bilingual formats as well.
* Extend list of supported languages in Amazon Translate machine translation.
* Automatically enable Java MessageFormat checks for Java Properties.
* Added a new upload method to add new strings to a translation.
* Added a simple interface to browse translation.
* Glossaries are now stored as regular components.
* Dropped specific API for glossaries as component API is used now.
* Added simplified interface to toggle some of the flags.
* Added support for non-translatable or forbidden terms in the glossary.
* Added support for defining terminology in a glossary.
* Moved text direction toggle to get more space for the visual keyboard.
* Added option to automatically watch projects user-contributed to.
* Added check whether translation matches the glossary.
* Added support for customizing navigation text color.

`All changes in detail <https://github.com/WeblateOrg/weblate/milestone/59?closed=1>`__.

Weblate 4.4.2
-------------

Released on January 14th 2021.

* Fixed corruption of one distributed MO file.

Weblate 4.4.1
-------------

Released on January 13th 2021.

* Fixed reverting plural changes.
* Fixed displaying help for project settings.
* Improved administration of users.
* Improved handling of context in monolingual PO files.
* Fixed cleanup add-on behavior with HTML, ODF, IDML and Windows RC formats.
* Fixed parsing of location from CSV files.
* Use content compression for file downloads.
* Improved user experience on importing from ZIP file.
* Improved detection of file format for uploads.
* Avoid duplicate pull requests on Pagure.
* Improved performance when displaying ghost translations.
* Reimplemented translation editor to use native browser textarea.
* Fixed cleanup add-on breaking adding new strings.
* Added API for add-ons.

`All changes in detail <https://github.com/WeblateOrg/weblate/milestone/60?closed=1>`__.

Weblate 4.4
-----------

Released on December 15th 2020.

* Improved validation when creating a component.
* Weblate now requires Django 3.1.
* Added support for appearance customization in the management interface.
* Fixed read-only state handling in bulk edit.
* Improved CodeMirror integration.
* Added add-on to remove blank strings from translation files.
* The CodeMirror editor is now used for translations.
* Syntax highlighting in translation editor for XML, HTML, Markdown and reStructuredText.
* Highlight placeables in translation editor.
* Improved support for non-standard language codes.
* Added alert when using ambiguous language codes.
* The user is now presented with a filtered list of languages when adding a new translation.
* Extended search capabilities for changes in history.
* Improved billing detail pages and libre hosting workflow.
* Extended translation statistics API.
* Improved "other translations" tab while translating.
* Added tasks API.
* Improved performance of file upload.
* Improved display of user defined special characters.
* Improved performance of auto-translation.
* Several minor improvements in the user interface.
* Improved naming of ZIP downloads.
* Added option for getting notifications on unwatched projects.

 `All changes in detail <https://github.com/WeblateOrg/weblate/milestone/56?closed=1>`__.

Weblate 4.3.2
-------------

Released on November 4th 2020.

* Fixed crash on certain component filemasks.
* Improved accuracy of the consecutive duplicated words check.
* Added support for Pagure pull requests.
* Improved error messages for failed registrations.
* Reverted rendering developer comments as Markdown.
* Simplified setup of Git repositories with different default branch than "master".
* Newly created internal repositories now use main as the default branch.
* Reduced false positives rate of unchanged translation while translating reStructuredText.
* Fixed CodeMirror display issues in some situations.
* Renamed Template group to "Sources" to clarify its meaning.
* Fixed GitLab pull requests on repositories with longer paths.

`All changes in detail <https://github.com/WeblateOrg/weblate/milestone/58?closed=1>`__.

Weblate 4.3.1
-------------

Released on October 21st 2020.

* Improved auto-translation performance.
* Fixed session expiry for authenticated users.
* Add support for hiding version information.
* Improve hooks compatibility with Bitbucket Server.
* Improved performance of translation memory updates.
* Reduced memory usage.
* Improved performance of Matrix view.
* Added confirmation before removing a user from a project.

 `All changes in detail <https://github.com/WeblateOrg/weblate/milestone/57?closed=1>`__.

Weblate 4.3
-----------

Released on October 15th 2020.

* Include user stats in the API.
* Fixed component ordering on paginated pages.
* Define source language for a glossary.
* Rewritten support for GitHub and GitLab pull requests.
* Fixed stats counts after removing suggestion.
* Extended public user profile.
* Fixed configuration of enforced checks.
* Improve documentation about built-in backups.
* Moved source language attribute from project to a component.
* Add Vue I18n formatting check.
* Generic placeholders check now supports regular expressions.
* Improved look of Matrix mode.
* Machinery is now called automatic suggestions.
* Added support for interacting with multiple GitLab or GitHub instances.
* Extended API to cover project updates, unit updates and removals and glossaries.
* Unit API now properly handles plural strings.
* Component creation can now handle ZIP file or document upload.
* Consolidated API response status codes.
* Support Markdown in contributor agreement.
* Improved source strings tracking.
* Improved JSON, YAML and CSV formats compatibility.
* Added support for removing strings.
* Improved performance of file downloads.
* Improved repository management view.
* Automatically enable java-format for Android.
* Added support for localized screenshots.
* Added support for Python 3.9.
* Fixed translating HTML files under certain conditions.

`All changes in detail <https://github.com/WeblateOrg/weblate/milestone/53?closed=1>`__.

Weblate 4.2.2
-------------

Released on September 2nd 2020.

* Fixed matching of source strings for JSON formats.
* Fixed login redirect for some authentication configurations.
* Fixed LDAP authentication with group sync.
* Fixed crash in reporting automatic translation progress.
* Fixed Git commit squashing with trailers enabled.
* Fixed creating local VCS components using API.

Weblate 4.2.1
-------------

Released on August 21st 2020.

* Fixed saving plurals for some locales in Android resources.
* Fixed crash in the cleanup add-on for some XLIFF files.
* Allow setting up localization CDN in Docker image.

Weblate 4.2
-----------

Released on August 18th 2020.

* Improved user pages and added listing of users.
* Dropped support for migrating from 3.x releases, migrate through 4.1 or 4.0.
* Added exports into several monolingual formats.
* Improved activity charts.
* Number of displayed nearby strings can be configured.
* Added support for locking components experiencing repository errors.
* Simplified main navigation (replaced buttons with icons).
* Improved language code handling in Google Translate integration.
* The Git squash add-on can generate ``Co-authored-by:`` trailers.
* Improved query search parser.
* Improved user feedback from format strings checks.
* Improved performance of bulk state changes.
* Added compatibility redirects after project or component renaming.
* Added notifications for strings approval, component locking and license change.
* Added support for ModernMT.
* Allow to avoid overwriting approved translations on file upload.
* Dropped support for some compatibility URL redirects.
* Added check for ECMAScript template literals.
* Added option to watch a component.
* Removed leading dot from JSON unit keys.
* Removed separate Celery queue for translation memory.
* Allow translating all components a language at once.
* Allow to configure ``Content-Security-Policy`` HTTP headers.
* Added support for aliasing languages at project level.
* New add-on to help with HTML or JavaScript localization, see :ref:`addon-weblate.cdn.cdnjs`.
* The Weblate domain is now configured in the settings, see :setting:`SITE_DOMAIN`.
* Add support for searching by component and project.

Weblate 4.1.1
-------------

Released on June 19th 2020.

* Fixed changing autofix or add-ons configuration in Docker.
* Fixed possible crash in "About" page.
* Improved installation of byte-compiled locale files.
* Fixed adding words to glossary.
* Fixed keyboard shortcuts for machinery.
* Removed debugging output causing discarding log events in some setups.
* Fixed lock indication on project listing.
* Fixed listing GPG keys in some setups.
* Added option for which DeepL API version to use.
* Added support for acting as SAML Service Provider, see :ref:`saml-auth`.

Weblate 4.1
-----------

Released on June 15th 2020.

* Added support for creating new translations with included country code.
* Added support for searching source strings with screenshot.
* Extended info available in the stats insights.
* Improved search editing on "Translate" pages.
* Improve handling of concurrent repository updates.
* Include source language in project creation form.
* Include changes count in credits.
* Fixed UI language selection in some cases.
* Allow to whitelist registration methods with registrations closed.
* Improved lookup of related terms in glossary.
* Improved translation memory matches.
* Group same machinery results.
* Add direct link to edit screenshot from translate page.
* Improved removal confirmation dialog.
* Include templates in ZIP download.
* Add support for Markdown and notification configuration in announcements.
* Extended details in check listings.
* Added support for new file formats: :ref:`laravel-php`, :ref:`html`, :ref:`odf`, :ref:`idml`, :ref:`winrc`, :ref:`ini`, :ref:`islu`, :ref:`gwt`, :ref:`go-i18n-json`, :ref:`arb`.
* Consistently use dismissed as state of dismissed checks.
* Add support for configuring default add-ons to enable.
* Fixed editor keyboard shortcut to dismiss checks.
* Improved machine translation of strings with placeholders.
* Show ghost translation for user languages to ease starting them.
* Improved language code parsing.
* Show translations in user language first in the list.
* Renamed shapings to more generic name variants.
* Added new quality checks: :ref:`check-unnamed-format`, :ref:`check-long-untranslated`, :ref:`check-duplicate`.
* Reintroduced support for wiping translation memory.
* Fixed option to ignore source checks.
* Added support for configuring different branch for pushing changes.
* API now reports rate limiting status in the HTTP headers.
* Added support for Google Translate V3 API (Advanced).
* Added ability to restrict access on component level.
* Added support for whitespace and other special chars in translation flags, see :ref:`custom-checks`.
* Always show rendered text check if enabled.
* API now supports filtering of changes.
* Added support for sharing glossaries between projects.

Weblate 4.0.4
-------------

Released on May 7th 2020.

* Fixed testsuite execution on some Python 3.8 environments.
* Typo fixes in the documentation.
* Fixed creating components using API in some cases.
* Fixed JavaScript errors breaking mobile navigation.
* Fixed crash on displaying some checks.
* Fixed screenshots listing.
* Fixed monthly digest notifications.
* Fixed intermediate translation behavior with units non existing in translation.

Weblate 4.0.3
-------------

Released on May 2nd 2020.

* Fixed possible crash in reports.
* User mentions in comments are now case insensitive.
* Fixed PostgreSQL migration for non superusers.
* Fixed changing the repository URL while creating component.
* Fixed crash when upstream repository is gone.

Weblate 4.0.2
-------------

Released on April 27th 2020.

* Improved performance of translation stats.
* Improved performance of changing labels.
* Improved bulk edit performance.
* Improved translation memory performance.
* Fixed possible crash on component deletion.
* Fixed displaying of translation changes in some corner cases.
* Improved warning about too long celery queue.
* Fixed possible false positives in the consistency check.
* Fixed deadlock when changing linked component repository.
* Included edit distance in changes listing and CSV and reports.
* Avoid false positives of punctuation spacing check for Canadian French.
* Fixed XLIFF export with placeholders.
* Fixed false positive with zero width check.
* Improved reporting of configuration errors.
* Fixed bilingual source upload.
* Automatically detect supported languages for DeepL machine translation.
* Fixed progress bar display in some corner cases.
* Fixed some checks triggering on non translated strings.

Weblate 4.0.1
-------------

Released on April 16th 2020.

* Fixed package installation from PyPI.

Weblate 4.0
-----------

Released on April 16th 2020.

* Weblate now requires Python 3.6 or newer.
* Added management overview of component alerts.
* Added component alert for broken repository browser URLs.
* Improved sign in and registration pages.
* Project access control and workflow configuration integrated to project settings.
* Added check and highlighter for i18next interpolation and nesting.
* Added check and highlighter for percent placeholders.
* Display suggestions failing checks.
* Record source string changes in history.
* Upgraded Microsoft Translator to version 3 API.
* Reimplemented translation memory backend.
* Added support for several ``is:`` lookups in :doc:`user/search`.
* Allow to make :ref:`check-same` avoid internal blacklist.
* Improved comments extraction from monolingual po files.
* Renamed whiteboard messages to announcements.
* Fixed occasional problems with registration mails.
* Improved LINGUAS update add-on to handle more syntax variants.
* Fixed editing monolingual XLIFF source file.
* Added support for exact matching in :doc:`user/search`.
* Extended API to cover screenshots, users, groups, componentlists and extended creating projects.
* Add support for source upload on bilingual translations.
* Added support for intermediate language from developers.
* Added support for source strings review.
* Extended download options for platform wide translation memory.

Weblate 3.x series
------------------

Weblate 3.11.3
~~~~~~~~~~~~~~

Released on March 11th 2020.

* Fixed searching for fields with certain priority.
* Fixed predefined query for recently added strings.
* Fixed searching returning duplicate matches.
* Fixed notifications rendering in Gmail.
* Fixed reverting changes from the history.
* Added links to events in digest notifications.
* Fixed email for account removal confirmation.
* Added support for Slack authentication in Docker container.
* Avoid sending notifications for not subscribed languages.
* Include Celery queues in performance overview.
* Fixed documentation links for add-ons.
* Reduced false negatives for unchanged translation check.
* Raised bleach dependency to address CVE-2020-6802.
* Fixed listing project level changes in history.
* Fixed stats invalidation in some corner cases.
* Fixed searching for certain string states.
* Improved format string checks behavior on missing percent.
* Fixed authentication using some third party providers.

Weblate 3.11.2
~~~~~~~~~~~~~~

Released on February 22nd 2020.

* Fixed rendering of suggestions.
* Fixed some strings wrongly reported as having no words.

Weblate 3.11.1
~~~~~~~~~~~~~~

Released on February 20th 2020.

* Documented Celery setup changes.
* Improved filename validation on component creation.
* Fixed minimal versions of some dependencies.
* Fixed adding groups with certain Django versions.
* Fixed manual pushing to upstream repository.
* Improved glossary matching.

Weblate 3.11
~~~~~~~~~~~~

Released on February 17th 2020.

* Allow using VCS push URL during component creation via API.
* Rendered width check now shows image with the render.
* Fixed links in notifications e-mails.
* Improved look of plaintext e-mails.
* Display ignored checks and allow to make them active again.
* Display nearby keys on monolingual translations.
* Added support for grouping string shapings.
* Recommend upgrade to new Weblate versions in the system checks.
* Provide more detailed analysis for duplicate language alert.
* Include more detailed license info on the project pages.
* Automatically unshallow local copies if needed.
* Fixed download of strings needing action.
* New alert to warn about using the same filemask twice.
* Improve XML placeables extraction.
* The :setting:`SINGLE_PROJECT` can now enforce redirection to chosen project.
* Added option to resolve comments.
* Added bulk editing of flags.
* Added support for :ref:`labels`.
* Added bulk edit add-on.
* Added option for :ref:`enforcing-checks`.
* Increased default validity of confirmation links.
* Improved Matomo integration.
* Fixed :ref:`check-translated` to correctly handle source string change.
* Extended automatic updates configuration by :setting:`AUTO_UPDATE`.
* LINGUAS add-ons now do full sync of translations in Weblate.

Weblate 3.10.3
~~~~~~~~~~~~~~

Released on January 18th 2020.

* Support for translate-toolkit 2.5.0.

Weblate 3.10.2
~~~~~~~~~~~~~~

Released on January 18th 2020.

* Add lock indication to projects.
* Fixed CSS bug causing flickering in some web browsers.
* Fixed searching on systems with non-English locales.
* Improved repository matching for GitHub and Bitbucket hooks.
* Fixed data migration on some Python 2.7 installations.
* Allow configuration of Git shallow cloning.
* Improved background notification processing.
* Fixed broken form submission when navigating back in web browser.
* New add-on to configure YAML formatting.
* Fixed same plurals check to not fire on single plural form languages.
* Fixed regex search on some fields.

Weblate 3.10.1
~~~~~~~~~~~~~~

Released on January 9th 2020.

* Extended API with translation creation.
* Fixed several corner cases in data migrations.
* Compatibility with Django 3.0.
* Improved data clean-up performance.
* Added support for customizable security.txt.
* Improved breadcrumbs in changelog.
* Improved translations listing on dashboard.
* Improved HTTP responses for webhooks.
* Added support for GitLab merge requests in Docker container.

Weblate 3.10
~~~~~~~~~~~~

Released on December 20th 2019.

* Improved application user interface.
* Added doublespace check.
* Fixed creating new languages.
* Avoid sending auditlog notifications to deleted e-mails.
* Added support for read only strings.
* Added support for Markdown in comments.
* Allow placing translation instruction text in project info.
* Add copy to clipboard for secondary languages.
* Improved support for Mercurial.
* Improved Git repository fetching performance.
* Add search lookup for age of string.
* Show source language for all translations.
* Show context for nearby strings.
* Added support for notifications on repository operations.
* Improved translation listings.
* Extended search capabilities.
* Added support for automatic translation strings marked for editing.
* Avoid sending duplicate notifications for linked component alerts.
* Improve default merge request message.
* Better indicate string state in Zen mode.
* Added support for more languages in Yandex Translate.
* Improved look of notification e-mails.
* Provide choice for translation license.

Weblate 3.9.1
~~~~~~~~~~~~~

Released on October 28th 2019.

* Remove some unneeded files from backups.
* Fixed potential crash in reports.
* Fixed cross database migration failure.
* Added support for force pushing Git repositories.
* Reduced risk of registration token invalidation.
* Fixed account removal hitting rate limiter.
* Added search based on priority.
* Fixed possible crash on adding strings to JSON file.
* Safe HTML check and fixup now honor source string markup.
* Avoid sending notifications to invited and deleted users.
* Fix SSL connection to redis in Celery in Docker container.

Weblate 3.9
~~~~~~~~~~~

Released on October 15th 2019.

* Include Weblate metadata in downloaded files.
* Improved UI for failing checks.
* Indicate missing strings in format checks.
* Separate check for French punctuation spacing.
* Add support for fixing some of quality checks errors.
* Add separate permission to create new projects.
* Extend stats for char counts.
* Improve support for Java style language codes.
* Added new generic check for placeholders.
* Added support for WebExtension JSON placeholders.
* Added support for flat XML format.
* Extended API with project, component and translation removal and creation.
* Added support for Gitea and Gitee webhooks.
* Added new custom regex based check.
* Allow to configure contributing to shared translation memory.
* Added ZIP download for more translation files.
* Make XLIFF standard compliant parsing of maxwidth and font.
* Added new check and fixer for safe HTML markup for translating web applications.
* Add component alert on unsupported configuration.
* Added automatic translation add-on to bootstrap translations.
* Extend automatic translation to add suggestions.
* Display add-on parameters on overview.
* Sentry is now supported through modern Sentry SDK instead of Raven.
* Changed example settings to be better fit for production environment.
* Added automated backups using BorgBackup.
* Split cleanup add-on for RESX to avoid unwanted file updates.
* Added advanced search capabilities.
* Allow users to download their own reports.
* Added localization guide to help configuring components.
* Added support for GitLab merge requests.
* Improved display of repository status.
* Perform automated translation in the background.

Weblate 3.8
~~~~~~~~~~~

Released on August 15th 2019.

* Added support for simplified creating of similar components.
* Added support for parsing translation flags from the XML based file formats.
* Log exceptions into Celery log.
* Improve performance of repository scoped add-ons.
* Improved look of notification e-mails.
* Fixed password reset behavior.
* Improved performance on most of translation pages.
* Fixed listing of languages not known to Weblate.
* Add support for cloning add-ons to discovered components.
* Add support for replacing file content with uploaded.
* Add support for translating non VCS based content.
* Added OpenGraph widget image to use on social networks.
* Added support for animated screenshots.
* Improved handling of monolingual XLIFF files.
* Avoid sending multiple notifications for single event.
* Add support for filtering changes.
* Extended predefined periods for reporting.
* Added webhook support for Azure Repos.
* New opt-in notifications on pending suggestions or untranslated strings.
* Add one click unsubscribe link to notification e-mails.
* Fixed false positives with Has been translated check.
* New management interface for admins.
* String priority can now be specified using flags.
* Added language management views.
* Add checks for Qt library and Ruby format strings.
* Added configuration to better fit single project installations.
* Notify about new string on source string change on monolingual translations.
* Added separate view for translation memory with search capability.

Weblate 3.7.1
~~~~~~~~~~~~~

Released on June 28th 2019.

* Documentation updates.
* Fixed some requirements constraints.
* Updated language database.
* Localization updates.
* Various user interface tweaks.
* Improved handling of unsupported but discovered translation files.
* More verbosely report missing file format requirements.

Weblate 3.7
~~~~~~~~~~~

Released on June 21st 2019.

* Added separate Celery queue for notifications.
* Use consistent look with application for API browsing.
* Include approved stats in the reports.
* Report progress when updating translation component.
* Allow to abort running background component update.
* Extend template language for filename manipulations.
* Use templates for editor link and repository browser URL.
* Indicate max length and current characters count when editing translation.
* Improved handling of abbreviations in unchanged translation check.
* Refreshed landing page for new contributors.
* Add support for configuring msgmerge add-on.
* Delay opening SMTP connection when sending notifications.
* Improved error logging.
* Allow custom location in MO generating add-on.
* Added add-ons to cleanup old suggestions or comments.
* Added option to enable horizontal mode in the Zen editor.
* Improved import performance with many linked components.
* Fixed examples installation in some cases.
* Improved rendering of alerts in changes.
* Added new horizontal stats widget.
* Improved format strings check on plurals.
* Added font management tool.
* New check for rendered text dimensions.
* Added support for subtitle formats.
* Include overall completion stats for languages.
* Added reporting at project and global scope.
* Improved user interface when showing translation status.
* New Weblate logo and color scheme.
* New look of bitmap badges.

Weblate 3.6.1
~~~~~~~~~~~~~

Released on April 26th 2019.

* Improved handling of monolingual XLIFF files.
* Fixed digest notifications in some corner cases.
* Fixed add-on script error alert.
* Fixed generating MO file for monolingual PO files.
* Fixed display of uninstalled checks.
* Indicate administered projects on project listing.
* Allow update to recover from missing VCS repository.

Weblate 3.6
~~~~~~~~~~~

Released on April 20th 2019.

* Add support for downloading user data.
* Add-ons are now automatically triggered upon installation.
* Improved instructions for resolving merge conflicts.
* Cleanup add-on is now compatible with app store metadata translations.
* Configurable language code syntax when adding new translations.
* Warn about using Python 2 with planned termination of support in April 2020.
* Extract special characters from the source string for visual keyboard.
* Extended contributor stats to reflect both source and target counts.
* Admins and consistency add-ons can now add translations even if disabled for users.
* Fixed description of toggle disabling ``Language-Team`` header manipulation.
* Notify users mentioned in comments.
* Removed file format autodetection from component setup.
* Fixed generating MO file for monolingual PO files.
* Added digest notifications.
* Added support for muting component notifications.
* Added notifications for new alerts, whiteboard messages or components.
* Notifications for administered projects can now be configured.
* Improved handling of three letter language codes.

Weblate 3.5.1
~~~~~~~~~~~~~

Released on March 10th 2019.

* Fixed Celery systemd unit example.
* Fixed notifications from HTTP repositories with login.
* Fixed race condition in editing source string for monolingual translations.
* Include output of failed add-on execution in the logs.
* Improved validation of choices for adding new language.
* Allow to edit file format in component settings.
* Update installation instructions to prefer Python 3.
* Performance and consistency improvements for loading translations.
* Make Microsoft Terminology service compatible with current Zeep releases.
* Localization updates.

Weblate 3.5
~~~~~~~~~~~

Released on March 3rd 2019.

* Improved performance of built-in translation memory.
* Added interface to manage global translation memory.
* Improved alerting on bad component state.
* Added user interface to manage whiteboard messages.
* Add-on commit message now can be configured.
* Reduce number of commits when updating upstream repository.
* Fixed possible metadata loss when moving component between projects.
* Improved navigation in the Zen mode.
* Added several new quality checks (Markdown related and URL).
* Added support for app store metadata files.
* Added support for toggling GitHub or Gerrit integration.
* Added check for Kashida letters.
* Added option to squash commits based on authors.
* Improved support for XLSX file format.
* Compatibility with Tesseract 4.0.
* Billing add-on now removes projects for unpaid billings after 45 days.

Weblate 3.4
~~~~~~~~~~~

Released on January 22nd 2019.

* Added support for XLIFF placeholders.
* Celery can now utilize multiple task queues.
* Added support for renaming and moving projects and components.
* Include characters counts in reports.
* Added guided adding of translation components with automatic detection of translation files.
* Customizable merge commit messages for Git.
* Added visual indication of component alerts in navigation.
* Improved performance of loading translation files.
* New add-on to squash commits prior to push.
* Improved displaying of translation changes.
* Changed default merge style to rebase and made that configurable.
* Better handle private use subtags in language code.
* Improved performance of fulltext index updates.
* Extended file upload API to support more parameters.

Weblate 3.3
~~~~~~~~~~~

Released on November 30th 2018.

* Added support for component and project removal.
* Improved performance for some monolingual translations.
* Added translation component alerts to highlight problems with a translation.
* Expose XLIFF string resname as context when available.
* Added support for XLIFF states.
* Added check for non writable files in DATA_DIR.
* Improved CSV export for changes.

Weblate 3.2.2
~~~~~~~~~~~~~

Released on October 20th 2018.

* Remove no longer needed Babel dependency.
* Updated language definitions.
* Improve documentation for add-ons, LDAP and Celery.
* Fixed enabling new dos-eol and auto-java-messageformat flags.
* Fixed running setup.py test from PyPI package.
* Improved plurals handling.
* Fixed translation upload API failure in some corner cases.
* Fixed updating Git configuration in case it was changed manually.

Weblate 3.2.1
~~~~~~~~~~~~~

Released on October 10th 2018.

* Document dependency on backports.csv on Python 2.7.
* Fix running tests under root.
* Improved error handling in gitexport module.
* Fixed progress reporting for newly added languages.
* Correctly report Celery worker errors to Sentry.
* Fixed creating new translations with Qt Linguist.
* Fixed occasional fulltext index update failures.
* Improved validation when creating new components.
* Added support for cleanup of old suggestions.

Weblate 3.2
~~~~~~~~~~~

Released on October 6th 2018.

* Add install_addon management command for automated add-on installation.
* Allow more fine grained ratelimit settings.
* Added support for export and import of Excel files.
* Improve component cleanup in case of multiple component discovery add-ons.
* Rewritten Microsoft Terminology machine translation backend.
* Weblate now uses Celery to offload some processing.
* Improved search capabilities and added regular expression search.
* Added support for Youdao Zhiyun API machine translation.
* Added support for Baidu API machine translation.
* Integrated maintenance and cleanup tasks using Celery.
* Improved performance of loading translations by almost 25%.
* Removed support for merging headers on upload.
* Removed support for custom commit messages.
* Configurable editing mode (zen/full).
* Added support for error reporting to Sentry.
* Added support for automated daily update of repositories.
* Added support for creating projects and components by users.
* Built-in translation memory now automatically stores translations done.
* Users and projects can import their existing translation memories.
* Better management of related strings for screenshots.
* Added support for checking Java MessageFormat.

See `3.2 milestone on GitHub <https://github.com/WeblateOrg/weblate/milestone/36?closed=1>`_
for detailed list of addressed issues.

Weblate 3.1.1
~~~~~~~~~~~~~

Released on July 27th 2018.

* Fix testsuite failure on some setups.

Weblate 3.1
~~~~~~~~~~~

Released on July 27th 2018.

* Upgrades from older version than 3.0.1 are not supported.
* Allow to override default commit messages from settings.
* Improve webhooks compatibility with self hosted environments.
* Added support for Amazon Translate.
* Compatibility with Django 2.1.
* Django system checks are now used to diagnose problems with installation.
* Removed support for soon shutdown libravatar service.
* New add-on to mark unchanged translations as needing edit.
* Add support for jumping to specific location while translating.
* Downloaded translations can now be customized.
* Improved calculation of string similarity in translation memory matches.
* Added support by signing Git commits by GnuPG.

Weblate 3.0.1
~~~~~~~~~~~~~

Released on June 10th 2018.

* Fixed possible migration issue from 2.20.
* Localization updates.
* Removed obsolete hook examples.
* Improved caching documentation.
* Fixed displaying of admin documentation.
* Improved handling of long language names.

Weblate 3.0
~~~~~~~~~~~

Released on June 1st 2018.

* Rewritten access control.
* Several code cleanups that lead to moved and renamed modules.
* New add-on for automatic component discovery.
* The import_project management command has now slightly different parameters.
* Added basic support for Windows RC files.
* New add-on to store contributor names in PO file headers.
* The per component hook scripts are removed, use add-ons instead.
* Add support for collecting contributor agreements.
* Access control changes are now tracked in history.
* New add-on to ensure all components in a project have same translations.
* Support for more variables in commit message templates.
* Add support for providing additional textual context.

Weblate 2.x series
------------------

Weblate 2.20
~~~~~~~~~~~~

Released on April 4th 2018.

* Improved speed of cloning subversion repositories.
* Changed repository locking to use third party library.
* Added support for downloading only strings needing action.
* Added support for searching in several languages at once.
* New add-on to configure gettext output wrapping.
* New add-on to configure JSON formatting.
* Added support for authentication in API using RFC 6750 compatible Bearer authentication.
* Added support for automatic translation using machine translation services.
* Added support for HTML markup in whiteboard messages.
* Added support for mass changing state of strings.
* Translate-toolkit at least 2.3.0 is now required, older versions are no longer supported.
* Added built-in translation memory.
* Added componentlists overview to dashboard and per component list overview pages.
* Added support for DeepL machine translation service.
* Machine translation results are now cached inside Weblate.
* Added support for reordering committed changes.

Weblate 2.19.1
~~~~~~~~~~~~~~

Released on February 20th 2018.

* Fixed migration issue on upgrade from 2.18.
* Improved file upload API validation.

Weblate 2.19
~~~~~~~~~~~~

Released on February 15th 2018.

* Fixed imports across some file formats.
* Display human friendly browser information in audit log.
* Added TMX exporter for files.
* Various performance improvements for loading translation files.
* Added option to disable access management in Weblate in favor of Django one.
* Improved glossary lookup speed for large strings.
* Compatibility with django_auth_ldap 1.3.0.
* Configuration errors are now stored and reported persistently.
* Honor ignore flags in whitespace autofixer.
* Improved compatibility with some Subversion setups.
* Improved built-in machine translation service.
* Added support for SAP Translation Hub service.
* Added support for Microsoft Terminology service.
* Removed support for advertisement in notification e-mails.
* Improved translation progress reporting at language level.
* Improved support for different plural formulas.
* Added support for Subversion repositories not using stdlayout.
* Added add-ons to customize translation workflows.

Weblate 2.18
~~~~~~~~~~~~

Released on December 15th 2017.

* Extended contributor stats.
* Improved configuration of special characters virtual keyboard.
* Added support for DTD file format.
* Changed keyboard shortcuts to less likely collide with browser/system ones.
* Improved support for approved flag in XLIFF files.
* Added support for not wrapping long strings in gettext PO files.
* Added button to copy permalink for current translation.
* Dropped support for Django 1.10 and added support for Django 2.0.
* Removed locking of translations while translating.
* Added support for adding new strings to monolingual translations.
* Added support for translation workflows with dedicated reviewers.

Weblate 2.17.1
~~~~~~~~~~~~~~

Released on October 13th 2017.

* Fixed running testsuite in some specific situations.
* Locales updates.

Weblate 2.17
~~~~~~~~~~~~

Released on October 13th 2017.

* Weblate by default does shallow Git clones now.
* Improved performance when updating large translation files.
* Added support for blocking certain e-mails from registration.
* Users can now delete their own comments.
* Added preview step to search and replace feature.
* Client side persistence of settings in search and upload forms.
* Extended search capabilities.
* More fine grained per project ACL configuration.
* Default value of BASE_DIR has been changed.
* Added two step account removal to prevent accidental removal.
* Project access control settings is now editable.
* Added optional spam protection for suggestions using Akismet.

Weblate 2.16
~~~~~~~~~~~~

Released on August 11th 2017.

* Various performance improvements.
* Added support for nested JSON format.
* Added support for WebExtension JSON format.
* Fixed git exporter authentication.
* Improved CSV import in certain situations.
* Improved look of Other translations widget.
* The max-length checks is now enforcing length of text in form.
* Make the commit_pending age configurable per component.
* Various user interface cleanups.
* Fixed component/project/site wide search for translations.

Weblate 2.15
~~~~~~~~~~~~

Released on June 30th 2017.

* Show more related translations in other translations.
* Add option to see translations of current string to other languages.
* Use 4 plural forms for Lithuanian by default.
* Fixed upload for monolingual files of different format.
* Improved error messages on failed authentication.
* Keep page state when removing word from glossary.
* Added direct link to edit secondary language translation.
* Added Perl format quality check.
* Added support for rejecting reused passwords.
* Extended toolbar for editing RTL languages.

Weblate 2.14.1
~~~~~~~~~~~~~~

Released on May 24th 2017.

* Fixed possible error when paginating search results.
* Fixed migrations from older versions in some corner cases.
* Fixed possible CSRF on project watch and unwatch.
* The password reset no longer authenticates user.
* Fixed possible CAPTCHA bypass on forgotten password.

Weblate 2.14
~~~~~~~~~~~~

Released on May 17th 2017.

* Add glossary entries using AJAX.
* The logout now uses POST to avoid CSRF.
* The API key token reset now uses POST to avoid CSRF.
* Weblate sets Content-Security-Policy by default.
* The local editor URL is validated to avoid self-XSS.
* The password is now validated against common flaws by default.
* Notify users about important activity with their account such as password change.
* The CSV exports now escape potential formulas.
* Various minor improvements in security.
* The authentication attempts are now rate limited.
* Suggestion content is stored in the history.
* Store important account activity in audit log.
* Ask for password confirmation when removing account or adding new associations.
* Show time when suggestion has been made.
* There is new quality check for trailing semicolon.
* Ensure that search links can be shared.
* Included source string information and screenshots in the API.
* Allow to overwrite translations through API upload.

Weblate 2.13.1
~~~~~~~~~~~~~~

Released on Apr 12th 2017.

* Fixed listing of managed projects in profile.
* Fixed migration issue where some permissions were missing.
* Fixed listing of current file format in translation download.
* Return HTTP 404 when trying to access project where user lacks privileges.

Weblate 2.13
~~~~~~~~~~~~

Released on Apr 12th 2017.

* Fixed quality checks on translation templates.
* Added quality check to trigger on losing translation.
* Add option to view pending suggestions from user.
* Add option to automatically build component lists.
* Default dashboard for unauthenticated users can be configured.
* Add option to browse 25 random strings for review.
* History now indicates string change.
* Better error reporting when adding new translation.
* Added per language search within project.
* Group ACLs can now be limited to certain permissions.
* The per project ALCs are now implemented using Group ACL.
* Added more fine grained privileges control.
* Various minor UI improvements.

Weblate 2.12
~~~~~~~~~~~~

Released on Mar 3rd 2017.

* Improved admin interface for groups.
* Added support for Yandex Translate API.
* Improved speed of site wide search.
* Added project and component wide search.
* Added project and component wide search and replace.
* Improved rendering of inconsistent translations.
* Added support for opening source files in local editor.
* Added support for configuring visual keyboard with special characters.
* Improved screenshot management with OCR support for matching source strings.
* Default commit message now includes translation information and URL.
* Added support for Joomla translation format.
* Improved reliability of import across file formats.

Weblate 2.11
~~~~~~~~~~~~

Released on Jan 31st 2017.

* Include language detailed information on language page.
* Mercurial backend improvements.
* Added option to specify translation component priority.
* More consistent usage of Group ACL even with less used permissions.
* Added WL_BRANCH variable to hook scripts.
* Improved developer documentation.
* Better compatibility with various Git versions in Git exporter add-on.
* Included per project and component stats.
* Added language code mapping for better support of Microsoft Translate API.
* Moved fulltext cleanup to background job to make translation removal faster.
* Fixed displaying of plural source for languages with single plural form.
* Improved error handling in import_project.
* Various performance improvements.

Weblate 2.10.1
~~~~~~~~~~~~~~

Released on Jan 20th 2017.

* Do not leak account existence on password reset form (CVE-2017-5537).

Weblate 2.10
~~~~~~~~~~~~

Released on Dec 15th 2016.

* Added quality check to check whether plurals are translated differently.
* Fixed GitHub hooks for repositories with authentication.
* Added optional Git exporter module.
* Support for Microsoft Cognitive Services Translator API.
* Simplified project and component user interface.
* Added automatic fix to remove control characters.
* Added per language overview to project.
* Added support for CSV export.
* Added CSV download for stats.
* Added matrix view for quick overview of all translations.
* Added basic API for changes and strings.
* Added support for Apertium APy server for machine translations.

Weblate 2.9
~~~~~~~~~~~

Released on Nov 4th 2016.

* Extended parameters for createadmin management command.
* Extended import_json to be able to handle with existing components.
* Added support for YAML files.
* Project owners can now configure translation component and project details.
* Use "Watched" instead of "Subscribed" projects.
* Projects can be watched directly from project page.
* Added multi language status widget.
* Highlight secondary language if not showing source.
* Record suggestion deletion in history.
* Improved UX of languages selection in profile.
* Fixed showing whiteboard messages for component.
* Keep preferences tab selected after saving.
* Show source string comment more prominently.
* Automatically install Gettext PO merge driver for Git repositories.
* Added search and replace feature.
* Added support for uploading visual context (screenshots) for translations.

Weblate 2.8
~~~~~~~~~~~

Released on Aug 31st 2016.

* Documentation improvements.
* Translations.
* Updated bundled javascript libraries.
* Added list_translators management command.
* Django 1.8 is no longer supported.
* Fixed compatibility with Django 1.10.
* Added Subversion support.
* Separated XML validity check from XML mismatched tags.
* Fixed API to honor HIDE_REPO_CREDENTIALS settings.
* Show source change in Zen mode.
* Alt+PageUp/PageDown/Home/End now works in Zen mode as well.
* Add tooltip showing exact time of changes.
* Add option to select filters and search from translation page.
* Added UI for translation removal.
* Improved behavior when inserting placeables.
* Fixed auto locking issues in Zen mode.

Weblate 2.7
~~~~~~~~~~~

Released on Jul 10th 2016.

* Removed Google web translate machine translation.
* Improved commit message when adding translation.
* Fixed Google Translate API for Hebrew language.
* Compatibility with Mercurial 3.8.
* Added import_json management command.
* Correct ordering of listed translations.
* Show full suggestion text, not only a diff.
* Extend API (detailed repository status, statistics, …).
* Testsuite no longer requires network access to test repositories.

Weblate 2.6
~~~~~~~~~~~

Released on Apr 28th 2016.

* Fixed validation of components with language filter.
* Improved support for XLIFF files.
* Fixed machine translation for non English sources.
* Added REST API.
* Django 1.10 compatibility.
* Added categories to whiteboard messages.

Weblate 2.5
~~~~~~~~~~~

Released on Mar 10th 2016.

* Fixed automatic translation for project owners.
* Improved performance of commit and push operations.
* New management command to add suggestions from command line.
* Added support for merging comments on file upload.
* Added support for some GNU extensions to C printf format.
* Documentation improvements.
* Added support for generating translator credits.
* Added support for generating contributor stats.
* Site wide search can search only in one language.
* Improve quality checks for Armenian.
* Support for starting translation components without existing translations.
* Support for adding new translations in Qt TS.
* Improved support for translating PHP files.
* Performance improvements for quality checks.
* Fixed site wide search for failing checks.
* Added option to specify source language.
* Improved support for XLIFF files.
* Extended list of options for import_project.
* Improved targeting for whiteboard messages.
* Support for automatic translation across projects.
* Optimized fulltext search index.
* Added management command for auto translation.
* Added placeables highlighting.
* Added keyboard shortcuts for placeables, checks and machine translations.
* Improved translation locking.
* Added quality check for AngularJS interpolation.
* Added extensive group based ACLs.
* Clarified terminology on strings needing edit (formerly fuzzy).
* Clarified terminology on strings needing action and not translated strings.
* Support for Python 3.
* Dropped support for Django 1.7.
* Dropped dependency on msginit for creating new gettext PO files.
* Added configurable dashboard views.
* Improved notifications on parse errors.
* Added option to import components with duplicate name to import_project.
* Improved support for translating PHP files.
* Added XLIFF export for dictionary.
* Added XLIFF and gettext PO export for all translations.
* Documentation improvements.
* Added support for configurable automatic group assignments.
* Improved adding of new translations.

Weblate 2.4
~~~~~~~~~~~

Released on Sep 20th 2015.

* Improved support for PHP files.
* Ability to add ACL to anonymous user.
* Improved configurability of import_project command.
* Added CSV dump of history.
* Avoid copy/paste errors with whitespace characters.
* Added support for Bitbucket webhooks.
* Tighter control on fuzzy strings on translation upload.
* Several URLs have changed, you might have to update your bookmarks.
* Hook scripts are executed with VCS root as current directory.
* Hook scripts are executed with environment variables describing current component.
* Add management command to optimize fulltext index.
* Added support for error reporting to Rollbar.
* Projects now can have multiple owners.
* Project owners can manage themselves.
* Added support for ``javascript-format`` used in gettext PO.
* Support for adding new translations in XLIFF.
* Improved file format autodetection.
* Extended keyboard shortcuts.
* Improved dictionary matching for several languages.
* Improved layout of most of pages.
* Support for adding words to dictionary while translating.
* Added support for filtering languages to be managed by Weblate.
* Added support for translating and importing CSV files.
* Rewritten handling of static files.
* Direct login/registration links to third-party service if that's the only one.
* Commit pending changes on account removal.
* Add management command to change site name.
* Add option to configure default committer.
* Add hook after adding new translation.
* Add option to specify multiple files to add to commit.

Weblate 2.3
~~~~~~~~~~~

Released on May 22nd 2015.

* Dropped support for Django 1.6 and South migrations.
* Support for adding new translations when using Java Property files.
* Allow to accept suggestion without editing.
* Improved support for Google OAuth 2.0.
* Added support for Microsoft .resx files.
* Tuned default robots.txt to disallow big crawling of translations.
* Simplified workflow for accepting suggestions.
* Added project owners who always receive important notifications.
* Allow to disable editing of monolingual template.
* More detailed repository status view.
* Direct link for editing template when changing translation.
* Allow to add more permissions to project owners.
* Allow to show secondary language in Zen mode.
* Support for hiding source string in favor of secondary language.

Weblate 2.2
~~~~~~~~~~~

Released on Feb 19th 2015.

* Performance improvements.
* Fulltext search on location and comments fields.
* New SVG/javascript based activity charts.
* Support for Django 1.8.
* Support for deleting comments.
* Added own SVG badge.
* Added support for Google Analytics.
* Improved handling of translation filenames.
* Added support for monolingual JSON translations.
* Record component locking in a history.
* Support for editing source (template) language for monolingual translations.
* Added basic support for Gerrit.

Weblate 2.1
~~~~~~~~~~~

Released on Dec 5th 2014.

* Added support for Mercurial repositories.
* Replaced Glyphicon font by Awesome.
* Added icons for social authentication services.
* Better consistency of button colors and icons.
* Documentation improvements.
* Various bugfixes.
* Automatic hiding of columns in translation listing for small screens.
* Changed configuration of filesystem paths.
* Improved SSH keys handling and storage.
* Improved repository locking.
* Customizable quality checks per source string.
* Allow to hide completed translations from dashboard.

Weblate 2.0
~~~~~~~~~~~

Released on Nov 6th 2014.

* New responsive UI using Bootstrap.
* Rewritten VCS backend.
* Documentation improvements.
* Added whiteboard for site wide messages.
* Configurable strings priority.
* Added support for JSON file format.
* Fixed generating mo files in certain cases.
* Added support for GitLab notifications.
* Added support for disabling translation suggestions.
* Django 1.7 support.
* ACL projects now have user management.
* Extended search possibilities.
* Give more hints to translators about plurals.
* Fixed Git repository locking.
* Compatibility with older Git versions.
* Improved ACL support.
* Added buttons for per language quotes and other special characters.
* Support for exporting stats as JSONP.

Weblate 1.x series
------------------

Weblate 1.9
~~~~~~~~~~~

Released on May 6th 2014.

* Django 1.6 compatibility.
* No longer maintained compatibility with Django 1.4.
* Management commands for locking/unlocking translations.
* Improved support for Qt TS files.
* Users can now delete their account.
* Avatars can be disabled.
* Merged first and last name attributes.
* Avatars are now fetched and cached server side.
* Added support for shields.io badge.

Weblate 1.8
~~~~~~~~~~~

Released on November 7th 2013.

* Please check manual for upgrade instructions.
* Nicer listing of project summary.
* Better visible options for sharing.
* More control over anonymous users privileges.
* Supports login using third party services, check manual for more details.
* Users can login by e-mail instead of username.
* Documentation improvements.
* Improved source strings review.
* Searching across all strings.
* Better tracking of source strings.
* Captcha protection for registration.

Weblate 1.7
~~~~~~~~~~~

Released on October 7th 2013.

* Please check manual for upgrade instructions.
* Support for checking Python brace format string.
* Per component customization of quality checks.
* Detailed per translation stats.
* Changed way of linking suggestions, checks and comments to strings.
* Users can now add text to commit message.
* Support for subscribing on new language requests.
* Support for adding new translations.
* Widgets and charts are now rendered using Pillow instead of Pango + Cairo.
* Add status badge widget.
* Dropped invalid text direction check.
* Changes in dictionary are now logged in history.
* Performance improvements for translating view.

Weblate 1.6
~~~~~~~~~~~

Released on July 25th 2013.

* Nicer error handling on registration.
* Browsing of changes.
* Fixed sorting of machine translation suggestions.
* Improved support for MyMemory machine translation.
* Added support for Amagama machine translation.
* Various optimizations on frequently used pages.
* Highlights searched phrase in search results.
* Support for automatic fixups while saving the message.
* Tracking of translation history and option to revert it.
* Added support for Google Translate API.
* Added support for managing SSH host keys.
* Various form validation improvements.
* Various quality checks improvements.
* Performance improvements for import.
* Added support for voting on suggestions.
* Cleanup of admin interface.

Weblate 1.5
~~~~~~~~~~~

Released on April 16th 2013.

* Please check manual for upgrade instructions.
* Added public user pages.
* Better naming of plural forms.
* Added support for TBX export of glossary.
* Added support for Bitbucket notifications.
* Activity charts are now available for each translation, language or user.
* Extended options of import_project admin command.
* Compatible with Django 1.5.
* Avatars are now shown using libravatar.
* Added possibility to pretty print JSON export.
* Various performance improvements.
* Indicate failing checks or fuzzy strings in progress bars for projects or languages as well.
* Added support for custom pre-commit hooks and committing additional files.
* Rewritten search for better performance and user experience.
* New interface for machine translations.
* Added support for monolingual po files.
* Extend amount of cached metadata to improve speed of various searches.
* Now shows word counts as well.

Weblate 1.4
~~~~~~~~~~~

Released on January 23rd 2013.

* Fixed deleting of checks/comments on string deletion.
* Added option to disable automatic propagation of translations.
* Added option to subscribe for merge failures.
* Correctly import on projects which needs custom ttkit loader.
* Added sitemaps to allow easier access by crawlers.
* Provide direct links to string in notification e-mails or feeds.
* Various improvements to admin interface.
* Provide hints for production setup in admin interface.
* Added per language widgets and engage page.
* Improved translation locking handling.
* Show code snippets for widgets in more variants.
* Indicate failing checks or fuzzy strings in progress bars.
* More options for formatting commit message.
* Fixed error handling with machine translation services.
* Improved automatic translation locking behaviour.
* Support for showing changes from previous source string.
* Added support for substring search.
* Various quality checks improvements.
* Support for per project ACL.
* Basic code coverage by unit tests.

Weblate 1.3
~~~~~~~~~~~

Released on November 16th 2012.

* Compatibility with PostgreSQL database backend.
* Removes languages removed in upstream git repository.
* Improved quality checks processing.
* Added new checks (BB code, XML markup and newlines).
* Support for optional rebasing instead of merge.
* Possibility to relocate Weblate (for example to run it under /weblate path).
* Support for manually choosing file type in case autodetection fails.
* Better support for Android resources.
* Support for generating SSH key from web interface.
* More visible data exports.
* New buttons to enter some special characters.
* Support for exporting dictionary.
* Support for locking down whole Weblate installation.
* Checks for source strings and support for source strings review.
* Support for user comments for both translations and source strings.
* Better changes log tracking.
* Changes can now be monitored using RSS.
* Improved support for RTL languages.

Weblate 1.2
~~~~~~~~~~~

Released on August 14th 2012.

* Weblate now uses South for database migration, please check upgrade instructions if you are upgrading.
* Fixed minor issues with linked git repos.
* New introduction page for engaging people with translating using Weblate.
* Added widgets which can be used for promoting translation projects.
* Added option to reset repository to origin (for privileged users).
* Project or component can now be locked for translations.
* Possibility to disable some translations.
* Configurable options for adding new translations.
* Configuration of git commits per project.
* Simple antispam protection.
* Better layout of main page.
* Support for automatically pushing changes on every commit.
* Support for e-mail notifications of translators.
* List only used languages in preferences.
* Improved handling of not known languages when importing project.
* Support for locking translation by translator.
* Optionally maintain ``Language-Team`` header in po file.
* Include some statistics in about page.
* Supports (and requires) django-registration 0.8.
* Caching counts of strings with failing checks.
* Checking of requirements during setup.
* Documentation improvements.

Weblate 1.1
~~~~~~~~~~~

Released on July 4th 2012.

* Improved several translations.
* Better validation while creating component.
* Added support for shared git repositories across components.
* Do not necessary commit on every attempt to pull remote repo.
* Added support for offloading indexing.

Weblate 1.0
~~~~~~~~~~~

Released on May 10th 2012.

* Improved validation while adding/saving component.
* Experimental support for Android component files (needs patched ttkit).
* Updates from hooks are run in background.
* Improved installation instructions.
* Improved navigation in dictionary.

Weblate 0.x series
------------------

Weblate 0.9
~~~~~~~~~~~

Released on April 18th 2012.

* Fixed import of unknown languages.
* Improved listing of nearby messages.
* Improved several checks.
* Documentation updates.
* Added definition for several more languages.
* Various code cleanups.
* Documentation improvements.
* Changed file layout.
* Update helper scripts to Django 1.4.
* Improved navigation while translating.
* Better handling of po file renames.
* Better validation while creating component.
* Integrated full setup into syncdb.
* Added list of recent changes to all translation pages.
* Check for not translated strings ignores format string only messages.

Weblate 0.8
~~~~~~~~~~~

Released on April 3rd 2012.

* Replaced own full text search with Whoosh.
* Various fixes and improvements to checks.
* New command updatechecks.
* Lot of translation updates.
* Added dictionary for storing most frequently used terms.
* Added /admin/report/ for overview of repositories status.
* Machine translation services no longer block page loading.
* Management interface now contains also useful actions to update data.
* Records log of changes made by users.
* Ability to postpone commit to Git to generate less commits from single user.
* Possibility to browse failing checks.
* Automatic translation using already translated strings.
* New about page showing used versions.
* Django 1.4 compatibility.
* Ability to push changes to remote repo from web interface.
* Added review of translations done by others.

Weblate 0.7
~~~~~~~~~~~

Released on February 16th 2012.

* Direct support for GitHub notifications.
* Added support for cleaning up orphaned checks and translations.
* Displays nearby strings while translating.
* Displays similar strings while translating.
* Improved searching for string.

Weblate 0.6
~~~~~~~~~~~

Released on February 14th 2012.

* Added various checks for translated messages.
* Tunable access control.
* Improved handling of translations with new lines.
* Added client side sorting of tables.
* Please check upgrading instructions in case you are upgrading.

Weblate 0.5
~~~~~~~~~~~

Released on February 12th 2012.

* Support for machine translation using following online services:
    * Apertium
    * Microsoft Translator
    * MyMemory
* Several new translations.
* Improved merging of upstream changes.
* Better handle concurrent git pull and translation.
* Propagating works for fuzzy changes as well.
* Propagating works also for file upload.
* Fixed file downloads while using FastCGI (and possibly others).

Weblate 0.4
~~~~~~~~~~~

Released on February 8th 2012.

* Added usage guide to documentation.
* Fixed API hooks not to require CSRF protection.

Weblate 0.3
~~~~~~~~~~~

Released on February 8th 2012.

* Better display of source for plural translations.
* New documentation in Sphinx format.
* Displays secondary languages while translating.
* Improved error page to give list of existing projects.
* New per language stats.

Weblate 0.2
~~~~~~~~~~~

Released on February 7th 2012.

* Improved validation of several forms.
* Warn users on profile upgrade.
* Remember URL for login.
* Naming of text areas while entering plural forms.
* Automatic expanding of translation area.

Weblate 0.1
~~~~~~~~~~~

Released on February 6th 2012.

* Initial release.<|MERGE_RESOLUTION|>--- conflicted
+++ resolved
@@ -1,19 +1,16 @@
-<<<<<<< HEAD
 Weblate 4.8
 -----------
-=======
+
+Not yet released.
+
 Weblate 4.7.2
 -------------
->>>>>>> 9d629f67
 
 Not yet released.
 
 * Support more language aliases to be configured on a project.
-<<<<<<< HEAD
-=======
 * Fixed search string validation in API.
 * Fixed Git exporter URLs after a domain change.
->>>>>>> 9d629f67
 
 Weblate 4.7.1
 -------------
