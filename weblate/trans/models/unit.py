# -*- coding: utf-8 -*-
#
# Copyright © 2012 - 2014 Michal Čihař <michal@cihar.com>
#
# This file is part of Weblate <http://weblate.org/>
#
# This program is free software: you can redistribute it and/or modify
# it under the terms of the GNU General Public License as published by
# the Free Software Foundation, either version 3 of the License, or
# (at your option) any later version.
#
# This program is distributed in the hope that it will be useful,
# but WITHOUT ANY WARRANTY; without even the implied warranty of
# MERCHANTABILITY or FITNESS FOR A PARTICULAR PURPOSE.  See the
# GNU General Public License for more details.
#
# You should have received a copy of the GNU General Public License
# along with this program.  If not, see <http://www.gnu.org/licenses/>.
#

from django.db import models
from weblate import appsettings
from django.db.models import Q
from django.utils.translation import ugettext as _
from django.utils.safestring import mark_safe
from django.contrib import messages
from django.core.cache import cache
import traceback
from weblate.trans.checks import CHECKS
from weblate.trans.models.source import Source
from weblate.trans.models.unitdata import Check, Comment, Suggestion
from weblate.trans.models.changes import Change
from weblate.trans.search import update_index_unit, fulltext_search, more_like
from weblate.accounts.models import (
    notify_new_contributor, notify_new_translation
)
from weblate.trans.filelock import FileLockException
from weblate.trans.util import (
    is_plural, split_plural, join_plural, get_distinct_translations
)
import weblate

FLAG_TEMPLATE = u'<span title="{0}" class="glyphicon glyphicon-{1}"></span>'


class UnitManager(models.Manager):
    def update_from_unit(self, translation, unit, pos):
        """
        Process translation toolkit unit and stores/updates database entry.
        """
        # Get basic unit data
        src = unit.get_source()
        ctx = unit.get_context()
        checksum = unit.get_checksum()
        created = False

        # Try getting existing unit
        dbunit = None
        created = False
        try:
            dbunit = translation.unit_set.get(checksum=checksum)
        except Unit.MultipleObjectsReturned:
            # Some inconsistency (possibly race condition), try to recover
            dbunit = translation.unit_set.filter(checksum=checksum).delete()
        except Unit.DoesNotExist:
            pass

        # Create unit if it does not exist
        if dbunit is None:
            dbunit = Unit(
                translation=translation,
                checksum=checksum,
                source=src,
                context=ctx
            )
            created = True

        # Update all details
        dbunit.update_from_unit(unit, pos, created)

        # Return result
        return dbunit, created

    def filter_checks(self, rqtype, translation, ignored=False):
        """
        Filtering for checks.
        """

        # Filter checks for current project
        checks = Check.objects.filter(
            project=translation.subproject.project,
            ignore=ignored
        )

        filter_translated = True

        # Filter by language
        if rqtype == 'allchecks':
            return self.filter(has_failing_check=True)
        elif rqtype == 'sourcechecks':
            checks = checks.filter(language=None)
            filter_translated = False
        elif CHECKS[rqtype].source and CHECKS[rqtype].target:
            checks = checks.filter(
                Q(language=translation.language) | Q(language=None)
            )
            filter_translated = False
        elif CHECKS[rqtype].source:
            checks = checks.filter(language=None)
            filter_translated = False
        elif CHECKS[rqtype].target:
            checks = checks.filter(language=translation.language)

        # Filter by check type
        if rqtype not in ('allchecks', 'sourcechecks'):
            checks = checks.filter(check=rqtype)

        checks = checks.values_list('contentsum', flat=True)
        ret = self.filter(contentsum__in=checks)
        if filter_translated:
            ret = ret.filter(translated=True)
        return ret

    def filter_type(self, rqtype, translation, ignored=False):
        """
        Basic filtering based on unit state or failed checks.
        """

        if rqtype == 'fuzzy':
            return self.filter(fuzzy=True)
        elif rqtype == 'untranslated':
            return self.filter(translated=False)
        elif rqtype == 'suggestions':
            return self.filter(has_suggestion=True)
        elif rqtype == 'sourcecomments':
            coms = Comment.objects.filter(
                language=None,
                project=translation.subproject.project
            )
            coms = coms.values_list('contentsum', flat=True)
            return self.filter(contentsum__in=coms)
        elif rqtype == 'targetcomments':
            return self.filter(has_comment=True)
        elif rqtype in CHECKS or rqtype in ['allchecks', 'sourcechecks']:
            return self.filter_checks(rqtype, translation, ignored)
        else:
            # Catch anything not matching including 'all'
            return self.all()

    def count_type(self, rqtype, translation):
        """
        Cached counting of failing checks (and other stats).
        """
        # Use precalculated data if we can
        if rqtype == 'all':
            return translation.total
        elif rqtype == 'fuzzy':
            return translation.fuzzy
        elif rqtype == 'untranslated':
            return translation.total - translation.translated
        elif rqtype == 'allchecks':
            return translation.failing_checks
        elif rqtype == 'suggestions':
            return translation.have_suggestion

        # Try to get value from cache
        cache_key = 'counts-%s-%s-%s' % (
            translation.subproject.get_full_slug(),
            translation.language.code,
            rqtype
        )
        ret = cache.get(cache_key)
        if ret is not None:
            return ret

        # Actually count units
        ret = self.filter_type(rqtype, translation).count()

        # Update cache
        cache.set(cache_key, ret)
        return ret

    def review(self, date, user):
        """
        Returns units touched by other users since given time.
        """
        if user.is_anonymous():
            return self.none()
        try:
            sample = self.all()[0]
        except IndexError:
            return self.none()
        changes = Change.objects.content().filter(
            translation=sample.translation,
            timestamp__gte=date
        ).exclude(user=user)
        return self.filter(id__in=changes.values_list('unit__id', flat=True))

    def search(self, params):
        """
        High level wrapper for searching.
        """

        if params['search'] in ('exact', 'substring'):
            queries = []

            if params['search'] == 'exact':
                modifier = ''
            else:
                modifier = '__icontains'

            if params['src']:
                queries.append('source')
            if params['tgt']:
                queries.append('target')
            if params['ctx']:
                queries.append('context')

            query = reduce(
                lambda q, value:
                q | Q(**{'%s%s' % (value, modifier): params['q']}),
                queries,
                Q()
            )

            return self.filter(query)
        else:
            return self.fulltext(
                params['q'],
                params['src'],
                params['ctx'],
                params['tgt']
            )

    def fulltext(self, query, source=True, context=True, translation=True,
                 checksums=False):
        """
        Performs full text search on defined set of fields.

        Returns queryset unless checksums is set.
        """

        lang = self.all()[0].translation.language.code
        ret = fulltext_search(query, lang, source, context, translation)

        if checksums:
            return ret

        return self.filter(checksum__in=ret)

    def same_source(self, unit):
        """
        Finds units with same source.
        """
        checksums = fulltext_search(
            unit.get_source_plurals()[0],
            unit.translation.language.code,
            True, False, False
        )

        return self.filter(
            checksum__in=checksums,
            translation__language=unit.translation.language,
            translated=True
        ).exclude(
            pk=unit.id
        )

    def more_like_this(self, unit, top=5):
        """
        Finds closely similar units.
        """
        more_results = more_like(unit.checksum, unit.source, top)

        same_results = fulltext_search(
            unit.get_source_plurals()[0],
            unit.translation.language.code,
            True, False, False
        )

        checksums = more_results - same_results

        return self.filter(
            checksum__in=checksums,
            translation__language=unit.translation.language,
            translated=True
        ).exclude(
            pk=unit.id
        )

    def same(self, unit):
        """
        Units with same source within same project.
        """
        project = unit.translation.subproject.project
        return self.filter(
            checksum=unit.checksum,
            translation__subproject__project=project,
            translation__language=unit.translation.language
        ).exclude(
            pk=unit.id
        )


class Unit(models.Model):
    translation = models.ForeignKey('Translation')
    checksum = models.CharField(max_length=40, db_index=True)
    contentsum = models.CharField(max_length=40, db_index=True)
    location = models.TextField(default='', blank=True)
    context = models.TextField(default='', blank=True)
    comment = models.TextField(default='', blank=True)
    flags = models.TextField(default='', blank=True)
    source = models.TextField()
    previous_source = models.TextField(default='', blank=True)
    target = models.TextField(default='', blank=True)
    fuzzy = models.BooleanField(default=False, db_index=True)
    translated = models.BooleanField(default=False, db_index=True)
    position = models.IntegerField(db_index=True)

    has_suggestion = models.BooleanField(default=False, db_index=True)
    has_comment = models.BooleanField(default=False, db_index=True)
    has_failing_check = models.BooleanField(default=False, db_index=True)

    num_words = models.IntegerField(default=0)

    priority = models.IntegerField(default=100, db_index=True)

    objects = UnitManager()

    class Meta(object):
        permissions = (
            ('save_translation', "Can save translation"),
        )
        ordering = ['priority', 'position']
        app_label = 'trans'

    def __init__(self, *args, **kwargs):
        """
        Constructor to initialize some cache properties.
        """
        super(Unit, self).__init__(*args, **kwargs)
        self._all_flags = None
        self._source_info = None
        self._suggestions = None
        self.old_translated = self.translated
        self.old_fuzzy = self.fuzzy

    def has_acl(self, user):
        """
        Checks whether current user is allowed to access this
        subproject.
        """
        return self.translation.subproject.project.has_acl(user)

    def check_acl(self, request):
        """
        Raises an error if user is not allowed to access this project.
        """
        self.translation.subproject.project.check_acl(request)

    def __unicode__(self):
        return '%s on %s' % (
            self.checksum,
            self.translation,
        )

    def get_absolute_url(self):
        return '%s?checksum=%s' % (
            self.translation.get_translate_url(), self.checksum
        )

    def update_from_unit(self, unit, pos, created):
        """
        Updates Unit from ttkit unit.
        """
        # Store current values for use in Translation.check_sync
        self.old_fuzzy = self.fuzzy
        self.old_translated = self.translated

        # Get unit attributes
        location = unit.get_locations()
        flags = unit.get_flags()
        target = unit.get_target()
        source = unit.get_source()
        comment = unit.get_comments()
        fuzzy = unit.is_fuzzy()
        translated = unit.is_translated()
        previous_source = unit.get_previous_source()
        contentsum = unit.get_contentsum()

        # Monolingual files handling (without target change)
        if unit.template is not None and target == self.target:
            if source != self.source and translated:
                # Store previous source and fuzzy flag for monolingual files
                if previous_source == '':
                    previous_source = self.source
                fuzzy = True
            else:
                # We should keep calculated flags if translation was
                # not changed outside
                previous_source = self.previous_source
                fuzzy = self.fuzzy

        # Update checks on fuzzy update or on content change
        same_content = (
            target == self.target
            and source == self.source
        )
        same_state = (
            fuzzy == self.fuzzy
            and translated == self.translated
            and not created
        )

        # Check if we actually need to change anything
        if (not created and
                location == self.location and
                flags == self.flags and
                same_content and same_state and
                translated == self.translated and
                comment == self.comment and
                pos == self.position and
                contentsum == self.contentsum and
                previous_source == self.previous_source):
            return

        # Ensure we track source string
        source_info, source_created = Source.objects.get_or_create(
            checksum=self.checksum,
            subproject=self.translation.subproject
        )

        # Store updated values
        self.position = pos
        self.location = location
        self.flags = flags
        self.source = source
        self.target = target
        self.fuzzy = fuzzy
        self.translated = translated
        self.comment = comment
        self.contentsum = contentsum
        self.previous_source = previous_source
        self.priority = source_info.priority
        self.save(
            force_insert=created,
            backend=True,
            same_content=same_content,
            same_state=same_state
        )

        # Create change object for new source string
        if source_created:
            Change.objects.create(
                translation=self.translation,
                action=Change.ACTION_NEW_SOURCE,
                unit=self,
            )

    def is_plural(self):
        """
        Checks whether message is plural.
        """
        return is_plural(self.source)

    def get_source_plurals(self):
        """
        Returns source plurals in array.
        """
        return split_plural(self.source)

    def get_target_plurals(self):
        """
        Returns target plurals in array.
        """
        # Is this plural?
        if not self.is_plural():
            return [self.target]

        # Split plurals
        ret = split_plural(self.target)

        # Check if we have expected number of them
        plurals = self.translation.language.nplurals
        if len(ret) == plurals:
            return ret

        # Pad with empty translations
        while len(ret) < plurals:
            ret.append('')

        # Delete extra plurals
        while len(ret) > plurals:
            del ret[-1]

        return ret

    def propagate(self, request, change_action=None):
        """
        Propagates current translation to all others.
        """
        allunits = Unit.objects.same(self).filter(
            translation__subproject__allow_translation_propagation=True
        )
        for unit in allunits:
            unit.target = self.target
            unit.fuzzy = self.fuzzy
            unit.save_backend(request, False, change_action=change_action)

    def save_backend(self, request, propagate=True, gen_change=True,
                     change_action=None, user=None):
        """
        Stores unit to backend.

        Optional user parameters defines authorship of a change.
        """
        # Update lock timestamp
        self.translation.update_lock(request)

        # For case when authorship specified, use user from request
        if user is None:
            user = request.user

        # Store to backend
        try:
            (saved, pounit) = self.translation.update_unit(self, request, user)
        except FileLockException:
            weblate.logger.error('failed to lock backend for %s!', self)
            messages.error(
                request,
                _(
                    'Failed to store message in the backend, '
                    'lock timeout occurred!'
                )
            )
            return False

        # Handle situation when backend did not find the message
        if pounit is None:
            weblate.logger.error('message %s disappeared!', self)
            messages.error(
                request,
                _(
                    'Message not found in backend storage, '
                    'it is probably corrupted.'
                )
            )
            # Try reloading from backend
            self.translation.check_sync(True)
            return False

        # Get old unit from database (for notifications)
        oldunit = Unit.objects.get(id=self.id)

        # Return if there was no change
        # We have to explicitly check for fuzzy flag change on monolingual
        # files, where we handle it ourselves without storing to backend
        if (not saved
                and oldunit.fuzzy == self.fuzzy
                and oldunit.target == self.target):
            # Propagate if we should
            if propagate:
                self.propagate(request, change_action)
            return False

        # Update translated flag
        self.translated = pounit.is_translated()

        # Update comments as they might have been changed (eg, fuzzy flag
        # removed)
        self.flags = pounit.get_flags()

        # Save updated unit to database
        self.save(backend=True)

        # Update translation stats
        old_translated = self.translation.translated
        self.translation.update_stats()

        # Notify subscribed users about new translation
        notify_new_translation(self, oldunit, request.user)

        # Update user stats
        user.profile.translated += 1
        user.profile.save()

        # Generate Change object for this change
        if gen_change:
            self.generate_change(request, user, oldunit, change_action)

        # Force commiting on completing translation
        if (old_translated < self.translation.translated
                and self.translation.translated == self.translation.total):
            self.translation.commit_pending(request)
            Change.objects.create(
                translation=self.translation,
                action=Change.ACTION_COMPLETE,
                user=request.user,
                author=user
            )

        # Propagate to other projects
        if propagate:
            self.propagate(request, change_action)

        return True

    def generate_change(self, request, author, oldunit, change_action):
        """
        Creates Change entry for saving unit.
        """
        # Notify about new contributor
        user_changes = Change.objects.filter(
            translation=self.translation,
            user=request.user
        )
        if not user_changes.exists():
            notify_new_contributor(self, request.user)

        # Action type to store
        if change_action is not None:
            action = change_action
        elif oldunit.translated:
            action = Change.ACTION_CHANGE
        else:
            action = Change.ACTION_NEW

        # Should we store history of edits?
        if self.translation.subproject.save_history:
            history_target = self.target
        else:
            history_target = ''

        # Create change object
        Change.objects.create(
            unit=self,
            translation=self.translation,
            action=action,
            user=request.user,
            author=author,
            target=history_target
        )

    def save(self, *args, **kwargs):
        """
        Wrapper around save to warn when save did not come from
        git backend (eg. commit or by parsing file).
        """
        # Warn if request is not coming from backend
        if 'backend' not in kwargs:
            weblate.logger.error(
                'Unit.save called without backend sync: %s',
                ''.join(traceback.format_stack())
            )
        else:
            del kwargs['backend']

        # Pop parameter indicating that we don't have to process content
        same_content = kwargs.pop('same_content', False)
        same_state = kwargs.pop('same_state', False)
        # Keep the force_insert for parent save
        force_insert = kwargs.get('force_insert', False)

        # Store number of words
        if not same_content or not self.num_words:
            self.num_words = len(self.get_source_plurals()[0].split())

        # Actually save the unit
        super(Unit, self).save(*args, **kwargs)

        # Update checks if content or fuzzy flag has changed
        if not same_content or not same_state:
            self.run_checks(same_state, same_content, force_insert)

        # Update fulltext index if content has changed or this is a new unit
        if force_insert or not same_content:
            update_index_unit(self, force_insert)

    def get_location_links(self):
        """
        Generates links to source files where translation was used.
        """
        ret = []

        # Do we have any locations?
        if len(self.location) == 0:
            return ''

        # Is it just an ID?
        if self.location.isdigit():
            return _('unit ID %s') % self.location

        # Go through all locations separated by comma
        for location in self.location.split(','):
            location = location.strip()
            if location == '':
                continue
            location_parts = location.split(':')
            if len(location_parts) == 2:
                filename, line = location_parts
            else:
                filename = location_parts[0]
                line = 0
            link = self.translation.subproject.get_repoweb_link(filename, line)
            if link is None:
                ret.append('%s' % location)
            else:
                ret.append('<a href="%s">%s</a>' % (link, location))
        return mark_safe('\n'.join(ret))

    def suggestions(self):
        """
        Returns all suggestions for this unit.
        """
<<<<<<< HEAD
        from weblate.trans.models.unitdata import Suggestion
        if self._suggestions is None:
            self._suggestions = Suggestion.objects.filter(
                contentsum=self.contentsum,
                project=self.translation.subproject.project,
                language=self.translation.language
            )
        return self._suggestions
=======
        return Suggestion.objects.filter(
            contentsum=self.contentsum,
            project=self.translation.subproject.project,
            language=self.translation.language
        )
>>>>>>> a27eb320

    def cleanup_checks(self, source, target):
        """
        Cleanups listed source and target checks.
        """
        if len(source) == 0 and len(target) == 0:
            return False
        todelete = Check.objects.filter(
            contentsum=self.contentsum,
            project=self.translation.subproject.project
        ).filter(
            (Q(language=self.translation.language) & Q(check__in=target)) |
            (Q(language=None) & Q(check__in=source))
        )
        if todelete.exists():
            todelete.delete()
            return True
        return False

    def checks(self):
        """
        Returns all checks for this unit (even ignored).
        """
        return Check.objects.filter(
            contentsum=self.contentsum,
            project=self.translation.subproject.project,
            language=self.translation.language
        )

    def source_checks(self):
        """
        Returns all source checks for this unit (even ignored).
        """
        return Check.objects.filter(
            contentsum=self.contentsum,
            project=self.translation.subproject.project,
            language=None
        )

    def active_checks(self):
        """
        Returns all active (not ignored) checks for this unit.
        """
        return Check.objects.filter(
            contentsum=self.contentsum,
            project=self.translation.subproject.project,
            language=self.translation.language,
            ignore=False
        )

    def active_source_checks(self):
        """
        Returns all active (not ignored) source checks for this unit.
        """
        return Check.objects.filter(
            contentsum=self.contentsum,
            project=self.translation.subproject.project,
            language=None,
            ignore=False
        )

    def get_comments(self):
        """
        Returns list of target comments.
        """
        return Comment.objects.filter(
            contentsum=self.contentsum,
            project=self.translation.subproject.project,
        ).filter(
            Q(language=self.translation.language) | Q(language=None),
        )

    def get_source_comments(self):
        """
        Returns list of target comments.
        """
        return Comment.objects.filter(
            contentsum=self.contentsum,
            project=self.translation.subproject.project,
            language=None,
        )

    def get_checks_to_run(self, same_state, is_new):
        """
        Returns list of checks to run on state change.

        Returns tuple of checks to run and whether to do cleanup.
        """
        checks_to_run = CHECKS
        cleanup_checks = True

        if (not same_state or is_new) and not self.translated:
            # Check whether there is any message with same source
            project = self.translation.subproject.project
            same_source = Unit.objects.filter(
                translation__language=self.translation.language,
                translation__subproject__project=project,
                contentsum=self.contentsum,
                translated=True,
            ).exclude(
                id=self.id,
                translation__subproject__allow_translation_propagation=False,
            )

            # We run only checks which span across more units
            checks_to_run = {}

            # Delete all checks if only message with this source is fuzzy
            if not same_source.exists():
                checks = self.checks()
                if checks.exists():
                    checks.delete()
                    self.update_has_failing_check(True)
            elif 'inconsistent' in CHECKS:
                # Consistency check checks across more translations
                checks_to_run['inconsistent'] = CHECKS['inconsistent']

            # Run source checks as well
            for check in CHECKS:
                if CHECKS[check].source:
                    checks_to_run[CHECKS[check].check_id] = CHECKS[check]

            cleanup_checks = False

        return checks_to_run, cleanup_checks

    def run_checks(self, same_state=True, same_content=True, is_new=False):
        """
        Updates checks for this unit.
        """
        was_change = False

        checks_to_run, cleanup_checks = self.get_checks_to_run(
            same_state, is_new
        )

        if len(checks_to_run) == 0:
            return

        src = self.get_source_plurals()
        tgt = self.get_target_plurals()
        old_target_checks = set(
            self.checks().values_list('check', flat=True)
        )
        old_source_checks = set(
            self.source_checks().values_list('check', flat=True)
        )

        # Run all checks
        for check in checks_to_run:
            check_obj = CHECKS[check]
            # Target check
            if check_obj.target and check_obj.check_target(src, tgt, self):
                if check in old_target_checks:
                    # We already have this check
                    old_target_checks.remove(check)
                else:
                    # Create new check
                    Check.objects.create(
                        contentsum=self.contentsum,
                        project=self.translation.subproject.project,
                        language=self.translation.language,
                        ignore=False,
                        check=check
                    )
                    was_change = True
            # Source check
            if check_obj.source and check_obj.check_source(src, self):
                if check in old_source_checks:
                    # We already have this check
                    old_source_checks.remove(check)
                else:
                    # Create new check
                    Check.objects.create(
                        contentsum=self.contentsum,
                        project=self.translation.subproject.project,
                        language=None,
                        ignore=False,
                        check=check
                    )
                    was_change = True

        # Delete no longer failing checks
        if cleanup_checks:
            was_change |= self.cleanup_checks(
                old_source_checks, old_target_checks
            )

        # Update failing checks flag
        if was_change or is_new or not same_content:
            self.update_has_failing_check(was_change)

    def update_has_failing_check(self, recurse=False):
        """
        Updates flag counting failing checks.
        """
        has_failing_check = self.translated and self.active_checks().exists()

        # Change attribute if it has changed
        if has_failing_check != self.has_failing_check:
            self.has_failing_check = has_failing_check
            self.save(backend=True, same_content=True, same_state=True)

            # Update translation stats
            self.translation.update_stats()

        # Invalidate checks cache if there was any change
        # (above code cares only about whether there is failing check
        # while here we care about any changed in checks)
        self.translation.invalidate_cache()

        if recurse:
            for unit in Unit.objects.same(self):
                unit.update_has_failing_check(False)

    def update_has_suggestion(self):
        """
        Updates flag counting suggestions.
        """
        has_suggestion = len(self.suggestions()) > 0
        if has_suggestion != self.has_suggestion:
            self.has_suggestion = has_suggestion
            self.save(backend=True, same_content=True, same_state=True)

            # Update translation stats
            self.translation.update_stats()

    def update_has_comment(self):
        """
        Updates flag counting comments.
        """
        has_comment = len(self.get_comments()) > 0
        if has_comment != self.has_comment:
            self.has_comment = has_comment
            self.save(backend=True, same_content=True, same_state=True)

            # Update translation stats
            self.translation.update_stats()

    def nearby(self):
        """
        Returns list of nearby messages based on location.
        """
        return Unit.objects.filter(
            translation=self.translation,
            position__gte=self.position - appsettings.NEARBY_MESSAGES,
            position__lte=self.position + appsettings.NEARBY_MESSAGES,
        ).select_related()

    def can_vote_suggestions(self):
        """
        Whether we can vote for suggestions.
        """
        return self.translation.subproject.suggestion_voting

    def only_vote_suggestions(self):
        """
        Whether we can vote for suggestions.
        """
        return (
            self.translation.subproject.suggestion_voting
            and self.translation.subproject.suggestion_autoaccept > 0
        )

    def translate(self, request, new_target, new_fuzzy):
        """
        Stores new translation of a unit.
        """
        # Update unit and save it
        self.target = join_plural(new_target)
        self.fuzzy = new_fuzzy
        saved = self.save_backend(request)

        return saved

    @property
    def all_flags(self):
        """
        Returns union of own and subproject flags.
        """
        if self._all_flags is None:
            self._all_flags = set(
                self.flags.split(',')
                + self.translation.subproject.all_flags
            )
        return self._all_flags

    def get_state_flags(self):
        """
        Returns state flags.
        """
        flags = []

        if self.fuzzy:
            flags.append((
                _('Message is fuzzy'),
                'question-sign'
            ))
        elif not self.translated:
            flags.append((
                _('Message is not translated'),
                'remove-sign'
            ))
        elif self.has_failing_check:
            flags.append((
                _('Message has failing checks'),
                'exclamation-sign'
            ))
        elif self.translated:
            flags.append((
                _('Message is translated'),
                'ok-sign'
            ))

        if self.has_comment:
            flags.append((
                _('Message has comments'),
                'comment'
            ))

        return mark_safe(
            '\n'.join([FLAG_TEMPLATE.format(*flag) for flag in flags])
        )

    @property
    def source_info(self):
        """
        Returns related source string object.
        """
        if self._source_info is None:
            self._source_info = Source.objects.get(
                checksum=self.checksum,
                subproject=self.translation.subproject
            )
        return self._source_info

    def get_secondary_units(self, user):
        '''
        Returns list of secondary units.
        '''
        secondary_langs = user.profile.secondary_languages.exclude(
            id=self.translation.language.id
        )
        project = self.translation.subproject.project
        return get_distinct_translations(
            Unit.objects.filter(
                checksum=self.checksum,
                translated=True,
                translation__subproject__project=project,
                translation__language__in=secondary_langs,
            )
        )<|MERGE_RESOLUTION|>--- conflicted
+++ resolved
@@ -712,8 +712,6 @@
         """
         Returns all suggestions for this unit.
         """
-<<<<<<< HEAD
-        from weblate.trans.models.unitdata import Suggestion
         if self._suggestions is None:
             self._suggestions = Suggestion.objects.filter(
                 contentsum=self.contentsum,
@@ -721,13 +719,6 @@
                 language=self.translation.language
             )
         return self._suggestions
-=======
-        return Suggestion.objects.filter(
-            contentsum=self.contentsum,
-            project=self.translation.subproject.project,
-            language=self.translation.language
-        )
->>>>>>> a27eb320
 
     def cleanup_checks(self, source, target):
         """
